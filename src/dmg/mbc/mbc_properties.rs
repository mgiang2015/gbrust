--- conflicted
+++ resolved
@@ -44,12 +44,8 @@
     }
 }
 */
-<<<<<<< HEAD
 
 // Each MBC should carry following information, can be obtained from :
-=======
-// Each MBC should carry following information, can be obtained from address 0147
->>>>>>> 846462de
 // Type: Informs the configuration of how MBC switches banks
 // ram_info: Information about RAM (Size and bank_ID 00 - 03)
 // has_battery: RAM Bank accessed by MBC is battery_buffered. While still have battery, RAM Bank
