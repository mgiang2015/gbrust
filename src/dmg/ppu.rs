pub const OAM_SIZE: usize = 0x100; // address for OAM
const FRAMEBUFFER_SIZE: usize = DISPLAY_WIDTH * DISPLAY_HEIGHT; // address for the full frame

const CLKS_SCREEN_REFRESH: u32 = 70224; // refresh every 70224 clks
pub const DISPLAY_WIDTH: usize = 160;
pub const DISPLAY_HEIGHT: usize = 144;

pub const VRAM_SIZE: usize = 1024*16; // 16KB Vram

const MODE_HBLANK: u32 = 0;
const MODE_VBLANK: u32 = 1;
const MODE_OAM: u32 = 2;
const MODE_VRAM: u32 = 3;

const HBLANK_CYCLES: u32 = 204;
const VBLANK_CYCLES: u32 = 456;
const OAM_CYCLES: u32 = 80;
const VRAM_CYCLES: u32 = 172;

#[derive(Debug,PartialEq,Eq)]
struct Color {
    r: u8,
    g: u8,
    b: u8,
    a: u8,
}

const WHITE: Color = Color {
    r: 224,
    g: 248,
    b: 208,
    a: 255,
};
const LIGHT_GRAY: Color = Color {
    r: 136,
    g: 192,
    b: 112,
    a: 255,
};
const DARK_GRAY: Color = Color {
    r: 39,
    g: 80,
    b: 70,
    a: 255,
};
const BLACK: Color = Color {
    r: 8,
    g: 24,
    b: 32,
    a: 255,
};

struct LCDC {
    lcd_display_enable: bool,
    window_tile_map_display_select: bool,
    window_display_enable: bool,
    bg_window_tile_data_select: bool,
    bg_tile_map_display_select: bool,
    sprite_size: bool,
    sprite_display_enable: bool,
    bg_window_display_priority: bool,
};

impl LCDC {
    pub fn new() -> Self {
        LCDC {
            lcd_display_enable = true,
            window_tile_map_display_select = false,
            window_display_enable = false,
            bg_window_tile_data_select = true,
            bg_tile_map_display_select = false,
            sprite_size = false,
            sprite_display_enable = false,
            bg_window_display_priority = true,
        } 
    }

    pub fn set_flag(&mut self, flags: u8) {
        self.lcd_display_enable = (flags & 0x80) == 1;
        self.window_tile_map_display_select: = (flags & 0x40) == 1;
        self.window_display_enable: = (flags & 0x20) == 1;
        self.bg_window_tile_data_select: = (flags & 0x10) == 1;
        self.bg_tile_map_display_select: = (flags & 0x08) == 1;
        self.sprite_size: = (flags & 0x04) == 1;
        self.sprite_display_enable: = (flags & 0x02) == 1;
        self.bg_window_display_priority: = (flags & 0x01) == 1;
    }

    pub fn get_flag(&mut self) -> u8 {
        (lcd_display_enable as u8) << 7 
            + (window_tile_map_display_select as u8) << 6
            + (window_display_enable as u8) << 5
            + (bg_window_display_priority as u8) << 4
            + (bg_tile_map_display_select as u8) << 3
            + (sprite_size as u8) << 2
            + (sprite_display_enable as u8) << 1
            + (bg_window_display_priority as u8)
    }
}

<<<<<<< HEAD
enum Mode {
    hblank,
    vblank,
    oam,
    vram,
}

impl Mode {
    fn get_flags(&self) -> u8 {
        let flag = match self {
            Mode::hblank => MODE_HBLANK,
            Mode::vblank => MODE_VBLANK,
            Mode::oam => MODE_OAM,
            Mode::vram => MODE_VRAM,
        };
        flag as u8
    }

    fn get_mode(code: u8) -> Self {
        match code {
            MODE_HBLANK => Mode::hblank,
            MODE_VBLANK => Mode::vblank,
            MODE_OAM => Mode::oam,
            MODE_VRAM => Mode::vram,
        }
=======
struct LCDStat {
    lcd_ly_coincidence_interrupt: bool,
    mode_2_oam_interrupt: bool,
    mode_1_vblank_interupt: bool,
    mode_0_hblank_interrupt: bool,
    coincidence_flag: bool,
    mode_flag: Mode,
}

impl LCDStat {
    pub fn new() -> Self {
        LCDC {
            lcd_ly_coincidence_interrupt: false,    // RW
            mode_2_oam_interrupt: false,            // RW
            mode_1_vblank_interupt: false,          // RW
            mode_0_hblank_interrupt: false,         // RW
            coincidence_flag: false,                // R
            mode_flag: Mode::vblank,                // R
        } 
    }

    pub fn set_flag(&mut self, flags: u8) {
        lcd_ly_coincidence_interrupt = (flags & 0x40) == 1;
        mode_2_oam_interrupt = (flags & 0x20) == 1;
        mode_1_vblank_interupt = (flags & 0x10) == 1;
        mode_0_hblank_interrupt = (flags & 0x8) == 1;
        //coincidence_flag read only
        //mode_flag read only
    }

    pub fn get_flag(&mut self) -> u8 {
        (lcd_ly_coincidence_interrupt as u8) << 6
            + (mode_2_oam_interrupt as u8) << 5
            + (mode_1_vblank_interupt as u8) << 4
            + (mode_0_hblank_interrupt as u8) << 3
            + (coincidence_flag as u8) << 2
            + mode_flag.get_flags() 
>>>>>>> f4e85ad5
    }
}

<|MERGE_RESOLUTION|>--- conflicted
+++ resolved
@@ -98,33 +98,6 @@
     }
 }
 
-<<<<<<< HEAD
-enum Mode {
-    hblank,
-    vblank,
-    oam,
-    vram,
-}
-
-impl Mode {
-    fn get_flags(&self) -> u8 {
-        let flag = match self {
-            Mode::hblank => MODE_HBLANK,
-            Mode::vblank => MODE_VBLANK,
-            Mode::oam => MODE_OAM,
-            Mode::vram => MODE_VRAM,
-        };
-        flag as u8
-    }
-
-    fn get_mode(code: u8) -> Self {
-        match code {
-            MODE_HBLANK => Mode::hblank,
-            MODE_VBLANK => Mode::vblank,
-            MODE_OAM => Mode::oam,
-            MODE_VRAM => Mode::vram,
-        }
-=======
 struct LCDStat {
     lcd_ly_coincidence_interrupt: bool,
     mode_2_oam_interrupt: bool,
@@ -162,7 +135,33 @@
             + (mode_0_hblank_interrupt as u8) << 3
             + (coincidence_flag as u8) << 2
             + mode_flag.get_flags() 
->>>>>>> f4e85ad5
     }
 }
 
+enum Mode {
+    hblank,
+    vblank,
+    oam,
+    vram,
+}
+
+impl Mode {
+    fn get_flags(&self) -> u8 {
+        let flag = match self {
+            Mode::hblank => MODE_HBLANK,
+            Mode::vblank => MODE_VBLANK,
+            Mode::oam => MODE_OAM,
+            Mode::vram => MODE_VRAM,
+        };
+        flag as u8
+    }
+
+    fn get_mode(code: u8) -> Self {
+        match code {
+            MODE_HBLANK => Mode::hblank,
+            MODE_VBLANK => Mode::vblank,
+            MODE_OAM => Mode::oam,
+            MODE_VRAM => Mode::vram,
+        }
+    }
+}