--- conflicted
+++ resolved
@@ -241,7 +241,107 @@
         }
     }
 
-<<<<<<< HEAD
+    pub fn render_tiles(&mut self) {
+        let scanline = self.ly;
+        let scroll_x = self.scx;
+        let scroll_y = self.scy;
+        let window_x = self.wx;
+        let window_y = self.wy.wrapping_sub(7);
+
+        // Window used if the flag in LCDC is true and the window is below scanline
+        let use_window = self.lcdc.window_display_enable && window_y <= scanline;
+
+        // Check which VRAM tile data is used
+        // Based on LCDC flag
+        // See VRAM Tile Data in PanDocs
+        let (tile_data, signed): (u16, bool) = if self.lcdc.bg_window_tile_data_select {
+            (0x8000, false)
+        } else {
+            (0x8800, true)
+        }   
+
+        // See VRAM Background Maps in PanDocs
+        let background_mem = if use_window {
+            // Window used. Background defaults to window tiles.
+            if self.lcdc.window_tile_map_display_select {
+                0x9c00
+            } else {
+                0x9800
+            }
+        } else {
+            // Window not used. Background tiles used.
+            if self.lcdc.bg_window_tile_data_select {
+                0x9c00
+            } else {
+                0x9800
+            }
+        }
+
+        // set the y-position (top row)
+        let y_pos = if use_window {
+            scanline.wrapping_sub(window_y)
+        } else {
+            scroll_y.wrapping_add(scanline)
+        }
+
+        // 32 tiles per row, 8 pixels each
+        let tile_row: u16 = (y_pos / 8) as u16 * 32;
+
+        // Display: 160 x 144 on the screen
+        // We do line by line
+        for pixel in 0..160 {
+            let pixel = pixel as u8;
+            
+            // Window used?
+            let x_pos = if use_window && pixel >= window_x {
+                pixel.wrapping_sub(window_x)
+            } else {
+                scroll_x.wrapping_add(scroll_x)
+            };
+
+            let tile_col: u16 = (x_pos / 8);
+
+            // Base address of the tile
+            let tile_address = background_mem + tile_row + tile_col;
+
+            // sets the offset from the base address
+            let tile_num: i16 = if !signed {
+                // u8 -> u16 (still unsigned) -> i16 (no op)
+                self.read(tile_address) as u16 as i16 
+            } else {
+                // u8 -> i8 (sign) -> i16
+                self.read(tile_address) as i8 as i16
+            };
+
+            // Actual tile location address
+            let tile_location: u16 = if !signed {
+                tile_data + (tile_num as u16 * 16)
+            } else {
+                tile_data + ((tile_num + 128) * 16) as u16
+            };
+
+            // Color code (position in memory): base address
+            let line = (y_pos as u16 % 8) * 2;
+
+            // Get a line of bytes that signifies the y-coordinate lsb/msb color
+            let lsb_line = self.read(line + tile_location);
+            let msb_line = self.read(line + tile_location + 1);
+
+            // See how many bits needed to locate the actual pixel's msb/lsb
+            // i.e. the pixel's location in the line
+            let color_bit = ((x_pos as i32 % 8) - 7) * -1;
+
+            // 0, 1, 2, or 3: white, light grey, dark grey, black
+            let color_num = (((msb_line >> color_bit) & 0b1) << 1) | ((lsb_line >> color_bit) & 0b1);
+
+            // get color from color enum
+            let color = self.get_color(color_num, self.bgp);
+
+            // set the pixel
+            self.set_pixel(pixel as u32, scanline as u32, color)
+        }
+    }
+    
     pub fn render_sprites(&mut self) {
         let use_8x16 = self.lcdc.sprite_size;
         
@@ -320,116 +420,6 @@
         }
     }
 
-    
-=======
-    pub fn render_tiles(&mut self) {
-        let scanline = self.ly;
-        let scroll_x = self.scx;
-        let scroll_y = self.scy;
-        let window_x = self.wx;
-        let window_y = self.wy.wrapping_sub(7);
-
-        // Window used if the flag in LCDC is true and the window is below scanline
-        let use_window = self.lcdc.window_display_enable && window_y <= scanline;
-
-        // Check which VRAM tile data is used
-        // Based on LCDC flag
-        // See VRAM Tile Data in PanDocs
-        let (tile_data, signed): (u16, bool) = if self.lcdc.bg_window_tile_data_select {
-            (0x8000, false)
-        } else {
-            (0x8800, true)
-        }   
-
-        // See VRAM Background Maps in PanDocs
-        let background_mem = if use_window {
-            // Window used. Background defaults to window tiles.
-            if self.lcdc.window_tile_map_display_select {
-                0x9c00
-            } else {
-                0x9800
-            }
-        } else {
-            // Window not used. Background tiles used.
-            if self.lcdc.bg_window_tile_data_select {
-                0x9c00
-            } else {
-                0x9800
-            }
-        }
-
-        // set the y-position (top row)
-        let y_pos = if use_window {
-            scanline.wrapping_sub(window_y)
-        } else {
-            scroll_y.wrapping_add(scanline)
-        }
-
-        // 32 tiles per row, 8 pixels each
-        let tile_row: u16 = (y_pos / 8) as u16 * 32;
-
-        // Display: 160 x 144 on the screen
-        // We do line by line
-        for pixel in 0..160 {
-            let pixel = pixel as u8;
-            
-            // Window used?
-            let x_pos = if use_window && pixel >= window_x {
-                pixel.wrapping_sub(window_x)
-            } else {
-                scroll_x.wrapping_add(scroll_x)
-            };
-
-            let tile_col: u16 = (x_pos / 8);
-
-            // Base address of the tile
-            let tile_address = background_mem + tile_row + tile_col;
-
-            // sets the offset from the base address
-            let tile_num: i16 = if !signed {
-                // u8 -> u16 (still unsigned) -> i16 (no op)
-                self.read(tile_address) as u16 as i16 
-            } else {
-                // u8 -> i8 (sign) -> i16
-                self.read(tile_address) as i8 as i16
-            };
-
-            // Actual tile location address
-            let tile_location: u16 = if !signed {
-                tile_data + (tile_num as u16 * 16)
-            } else {
-                tile_data + ((tile_num + 128) * 16) as u16
-            };
-
-            // Color code (position in memory): base address
-            let line = (y_pos as u16 % 8) * 2;
-
-            // Get a line of bytes that signifies the y-coordinate lsb/msb color
-            let lsb_line = self.read(line + tile_location);
-            let msb_line = self.read(line + tile_location + 1);
-
-            // See how many bits needed to locate the actual pixel's msb/lsb
-            // i.e. the pixel's location in the line
-            let color_bit = ((x_pos as i32 % 8) - 7) * -1;
-
-            // 0, 1, 2, or 3: white, light grey, dark grey, black
-            let color_num = (((msb_line >> color_bit) & 0b1) << 1) | ((lsb_line >> color_bit) & 0b1);
-
-            // get color from color enum
-            let color = self.get_color(color_num, self.bgp);
-
-            // set the pixel
-            self.set_pixel(pixel as u32, scanline as u32, color)
-
-    }
->>>>>>> d0491b66
-
-
-
-
-
-
-
 
 
 }