--- conflicted
+++ resolved
@@ -222,18 +222,6 @@
         ((self.mem[self.reg.PC as usize] & 0b00110000) >> 4) as u8
     }
 
-<<<<<<< HEAD
-    pub fn write_a(&self, to_write: u8) {
-    	self.write_to_r8(A_ID, to_write);
-    }
-
-    pub fn set_hcnz(&self, h: bool, c: bool, n: bool, z: bool) {
-	    if h {self.set_flag(H_ID)} else {self.reset_flag(H_ID)};
-	    if c {self.set_flag(C_ID)} else {self.reset_flag(C_ID)};
-	    if n {self.set_flag(N_ID)} else {self.reset_flag(N_ID)};
-	    if z {self.set_flag(Z_ID)} else {self.reset_flag(Z_ID)};
-	}
-=======
     // Reusable code for 8-bit Rotate, Shift instructions
     
     pub fn set_flag(&self, flag: u8) {
@@ -281,7 +269,17 @@
         }
     }
 
->>>>>>> cf82292f
+
+    pub fn write_a(&self, to_write: u8) {
+    	self.write_to_r8(A_ID, to_write);
+    }
+
+    pub fn set_hcnz(&self, h: bool, c: bool, n: bool, z: bool) {
+	    if h {self.set_flag(H_ID)} else {self.reset_flag(H_ID)};
+	    if c {self.set_flag(C_ID)} else {self.reset_flag(C_ID)};
+	    if n {self.set_flag(N_ID)} else {self.reset_flag(N_ID)};
+	    if z {self.set_flag(Z_ID)} else {self.reset_flag(Z_ID)};
+	}
 
     // Opcodes goes here!!
     
