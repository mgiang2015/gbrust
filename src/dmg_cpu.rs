// Flags
const ZF: u8 = 0x80; // 0b10000000
const NF: u8 = 0x40; // 0b01000000
const HF: u8 = 0x20; // 0b00100000
const CF: u8 = 0x10; // 0b00010000

// 8-bit Register IDs
const A_ID: u8 = 0b111;
const B_ID: u8 = 0b000;
const C_ID: u8 = 0b001;
const D_ID: u8 = 0b101;
const E_ID: u8 = 0b011;
const H_ID: u8 = 0b100;
const L_ID: u8 = 0b101;

// 16-bit Register IDs
const BC_ID: u8 = 0b00;
const DE_ID: u8 = 0b01;
const HL_ID: u8 = 0b10;
const SP_ID: u8 = 0b11;

// Places to jump to during interrupts

/// GB has 8 8-bit registers (including special flag register).
/// 3 16-bit pair registers, which is a combination from pairing 2 8-bit registers together.
/// 2 special registers: SP and PC.
pub struct Registers {
    pub mut A: u8,      // Accumulator register
    pub mut B: u8,
    pub mut C: u8,
    pub mut D: u8,
    pub mut E: u8,
    pub mut H: u8,
    pub mut L: u8,

    // 16-bit pair registers
    pub mut BC: u16,
    pub mut DE: u16,
    pub mut HL: u16,

    // Special registers
    pub mut F: u8,      // Special flag register
    pub mut SP: u16,    // Stack pointer. SP will start at 65536
    pub mut PC: u16,

    // Registers for interrupt. Each of these is only used for 1 bit, maybe can combine to become
    // like register F
    pub mut IE: u8, 
    pub mut IF: u8,
    pub mut IME: u8,    // Enable / Disable all interrupts
}

pub struct CPU {
    pub mut reg: Registers,     // Set of registers
    
    pub mut mem: [u8; 65536],   // 64KB memory
    pub mut stack: [u8; 65536],    // Stack for PC

    pub mut clock: u8,          // For timing in GB
}

impl CPU {
    /*
    pub fn initialize() -> Self {
        // Initializing a Gameboy CPU (initial state)
    }

    pub fn tick() {
        // For when CPU runs
    }

    pub fn read_opcode() {
        // Obtain opcode
    }

    pub fn run_opcode(opcode: u8) {
        // Let it run boi
    }
    */

    // Some reusable code (for opcodes)
    
    /// write_to_r8: write content to appropriate 8-bit register based on register ID.
    /// @param r8_id: ID of register
    /// @param content: content to write to register
    /// returns boolean to indicate ID is valid.
    pub fn write_to_r8(&self, r8_id: u8, content: u8) -> bool {
        match r8_id {
            A_ID => self.reg.A = content,
            B_ID => self.reg.B = content,
            C_ID => self.reg.C = content,
            D_ID => self.reg.D = content,
            E_ID => self.reg.E = content,
            H_ID => self.reg.H = content,
            L_ID => self.reg.L = content,
            .. => return false;
        }

        true
    }

    /// read_from_r8: Read data from the appropriate register.
    /// @param r8_id: ID of 8-bit register
    /// @return Option<u8>. returns None if r8_id is invalid or register is empty.
    pub fn read_from_r8(&self, r8_id: u8) -> Option<u8> {
        let result: u8;
        
        match r8_id {
            A_ID => result = self.reg.A,
            B_ID => result = self.reg.B,
            C_ID => result = self.reg.C,
            D_ID => result = self.reg.D,
            E_ID => result = self.reg.E,
            H_ID => result = self.reg.H,
            L_ID => result = self.reg.L,
            .. => return None,
        }

        Some(result)
    }
    
    /// load_mem_to_r8: Loads content from memory specified by addr into register r8_id.
    /// @param r8_id: ID of some 8-bit register
    /// @param addr: 16-bit address for memory
    /// @return boolean whether ID is valid
    pub fn load_mem_to_r8(&self, r8_id: u8, addr: u16) -> bool{
        self.write_to_r8(r8_id, self.mem[addr as usize])
    }

    /// save_r8_to_mem: Saves content from register r8_id into memory specified by addr.
    /// @param r8_id: ID of some 8-bit register with content
    /// @param addr: 16-bit address for memory to be saved to
    pub fn save_r8_to_mem(&self, r8_id: u8, addr: u16) {
        match self.read_from_r8(r8_id) {
            Some(content) => self.mem[addr as usize] = content,
            None => (),
        }
    }

    /// get_n: gets 8-bit immediate n right after opcode
    pub fn get_n(&self) -> u8 {
        self.mem[(self.reg.PC + 1) as usize]
    }

    /// get_r8_to: gets 3-bit register ID from opcode. Register ID takes bit 3, 4, 5 for register
    /// written to.
    pub fn get_r8_to(&self) -> u8 {
        ((self.mem[self.reg.PC as usize] & 0b00111000) >> 3) as u8
    }
    
    /// get_r8_from: gets 3-bit register ID from opcode. Register ID takes bit 0,1,2 for register
    /// written to.
    pub fn get_r8_from(&self) -> u8 {
        (self.mem[self.reg.PC as usize] & 0b00000111) as u8
    }

    /// write_to_r16: Write content onto a 16-byte register.
    /// @param r16_id: ID of 16-byte reg
    /// @param content: content to be written
    /// @return bool value if ID was valid.
    pub fn write_to_r16(&self, r16_id: u8, content: u16) -> boolean {
        let msb = content >> 8 as u8;
        let lsb = content & 0x00FF as u8;

        match r16_id {
            BC_ID => {
                self.reg.BC = content;
                self.reg.B = msb;
                self.reg.C = lsb;
            },
            DE_ID => {
                self.reg.DE = content;
                self.reg.D = msb;
                self.reg.E = lsb;
            },
            HL_ID => {
                self.reg.HL = content;
                self.reg.H = msb;
                self.reg.L = lsb;
            },
            SP_ID => self.reg.SP = content,
            .. => return false;
        }

        true
    }

    /// read_from_r16: reads content of a 16-bit register.
    /// @param r16_id: ID of a 16-byte register.
    /// @return Some<u16> if ID is valid, None if not valid.
    pub fn read_from_r16(&self, r16_id: u8) -> Option<u16> {
        let result: u16;

        match r16_id {
            BC_ID => result = self.reg.BC,
            DE_ID => result = self.reg.DE,
            HL_ID => result = self.reg.HL,
            SP_ID => result = self.reg.SP,
            .. => return None,
        }

        Some(result)
    }

    /// save_r16_to_mem: Saves lower-byte of 16-bit register to addr, and higher-byte to addr + 1.
    /// @param r16_id: ID of 16-byte register.
    /// @param addr: address to write content to.
    pub fn save_r16_to_mem(&self, r16_id: u8, addr: u16) {
        match read_from_r16(r16_id) {
            Some(value) => {
                self.mem[addr as usize] = (value & 0x00FF) as u8;
                self.mem[(addr + 1)  as usize] = (value >> 8) as u8;
            },
            None => (),
        }
    }

    /// get_nn: gets 16-bit immediate nn right after opcode
    pub fn get_nn(&self) -> u16 {
        let nn_low = self.mem[(self.reg.PC + 1) as usize];
        let nn_high = self.mem[(self.reg.PC + 2) as usize];
        let nn = (nn_high << 8) | nn_low; 

        nn
    }

    pub fn get_r16(&self) -> u8 {
        ((self.mem[self.reg.PC as usize] & 0b00110000) >> 4) as u8
    }

    // Reusable code for 8-bit Rotate, Shift instructions
    
    pub fn set_flag(&self, flag: u8) {
        self.reg.F = self.reg.F | flag;
    }

    pub fn reset_flag(&self, flag: u8) {
        match flag {
            ZF => self.reg.F &= 0b01111111,
            NF => self.reg.F &= 0b10111111,
            HF => self.reg.F &= 0b11011111,
            CF => self.reg.F &= 0b11101111,
            .. => (),
        }
    }

    /// rotate_r8: Rotate function for 8-bit registers. Toggle between lpeft or right using bool
    /// is_rotate_left.
    /// There are 2 types of rotate operations: Has carry or no carry.
    /// If operation has carry: bit A7 is copied to flag CY AND bit 0 of A.
    /// If operation has no carry: bit 0 of A is replaced by CY, and then bit A7 is copied to CY 
    /// after rotation, write data back to register.
    
    pub fn rotate_r8(&self, r8_id: u8, is_rotate_left: bool, has_carry: bool) {
        let mut data: u8;
        let mut c: bool;

        match self.read_from_r8(r8_id) {
            Some(value) => data = value,
            None => return (),
        }

        let bit_cf: u8 = (self.reg.F & CF) >> 4;

        if is_rotate_left {
            let bit_a7: u8 = (data & 0x80) >> 7;
            data = (data << 1) as u8; // a7 diasppeared, a0 = 0
            
            // setting bit a7
            if has_carry {
                data = data | bit_a7;
            } else {
                data = data | bit_cf;
            }
            
            c = bit_a7 > 0;
        } else {
            let bit_a0: u8 = data & 0x01;
            data = (data >> 1) as u8; // a0 diasppeared, a7 = 0

            // setting bit a0
            if has_carry {
                data = data | (bit_a0 << 7);
            } else {
                data = data | (bit_cf << 7);
            }

            c = bit_a0 > 0;
        }
        
        // write back to register
        self.write_to_r8(r8_id, data); 
        
        // set flags
        self.set_hcnz(false, c, false, data == 0);
    }

    /// rotate_mem: Rotate left function for values in memory. Can toggle with is_left_rotate bool.
    /// Implementing 2 types of rotate operations as well: has carry and no carry, similar to
    /// register rotation.
    
    pub fn rotate_mem(&self, addr: u16, is_left_rotate: bool, has_carry: bool) {
        let mut data = self.mem[addr as usize];
        let mut c = bool;
        let bit_cf = (self.reg.F & CF) >> 4;
    
        if is_left_rotate {
            let bit_a7 = (data & 0x80) >> 7;
            data = data << 1; // bit a7 gone, bit a0 = 0

            // setting bit a7
            if has_carry {
                data = data | bit_a7;
            } else {
                data = data | bit_cf;
            }

            c = bit_a7 > 0;
        } else {
            let bit_a0: u8 = data & 0x01;
            data = (data >> 1) as u8; // a0 diasppeared, a7 = 0

            // setting bit a0
            if has_carry {
                data = data | (bit_a0 << 7);
            } else {
                data = data | (bit_cf << 7);
            }

            c = bit_a0 > 0;
        }

        self.mem[addr] = data; // write back to memory

        // setting cf to bit_a7
        self.set_hcnz(false, c, false, data == 0);
    }

    pub fn write_a(&self, to_write: u8) {
    	self.write_to_r8(A_ID, to_write);
    }

    pub fn set_hcnz(&self, h: bool, c: bool, n: bool, z: bool) {
	    if h {self.set_flag(H_ID)} else {self.reset_flag(H_ID)};
	    if c {self.set_flag(C_ID)} else {self.reset_flag(C_ID)};
	    if n {self.set_flag(N_ID)} else {self.reset_flag(N_ID)};
	    if z {self.set_flag(Z_ID)} else {self.reset_flag(Z_ID)};
	}
    
    /// check_cc extracts condition cc from opcode, and check whether condition is true.
    /// cc is a 2-bit number, at bit 3 and 4 of opcode, representing:
    /// 00 -> Z == 0; 01 -> Z == 1; 10 -> C == 0; 11 -> C == 1
    pub fn check_cc(&self) -> bool {
        // extract cc from opcode
        let opcode = self.mem[self.reg.PC];
        let cc: u8 = (opcode & 0b00011000) >> 3;
        let mut result: bool;
        
        // match cc with respective outcomes
        match cc {
            00 => result = self.reg.F & ZF == 0,
            01 => result = self.reg.F & ZF != 0,
            10 => result = self.reg.F & CF == 0,
            11 => result = self.reg.F & CF != 0,
        }

        result
    }
   
    /// push_u16: push a u16 value onto the stack.
    /// Most significant byte (MSB) goes to SP - 1
    /// Least significant byte (LSB)  goes to SP - 2
    pub fn push_u16(&self, val: u16) {
        self.stack[(self.reg.SP - 1) as usize] = (val >> 8) as u8; // most sig. byte
        self.stack[(self.reg.SP - 2) as usize] = (val & 0x00FF) as u8; // least sig. byte.

        self.reg.SP -= 2;
    }

    /// pop_u16: pop a u16 value off the stack and return it.
    /// LSB is at SP. MSB is at SP + 1. After that, increment SP by 2
    pub fn pop_u16(&self) -> u16 {
        let lsb = self.stack[self.reg.SP as usize] as u16;
        let msb = self.stack[(self.reg.SP + 1) as usize] as u16;

        self.reg.SP += 2;

        (msb << 8) | lsb
    }

    // Opcodes goes here!!
    
    // 8-bit load instructions
    
    /// ld_rx_ry: load contents of ry to rx. 1-byte instruction
    /// @param rx, ry: ID for register rx and ry (8-bit)
    pub fn ld_rx_ry(&self) -> ProgramCounter {
        let rx = self.get_r8_to();
        let ry =  self.get_r8_from();

        match self.read_from_r8(ry) {
            Some(value) => self.write_to_r8(rx),
            None => (),
        }

        ProgramCounter::Next(1)
    }

    /// ld_r_n: Load 8-bit data n into register r. 2-byte instruction
    /// @param: r: register ID; n: intermediate
    pub fn ld_r_n(&self) -> ProgramCounter {
        let r = self.get_r8_to();
        let n = self.get_n();

        self.write_to_r8(r, n);

        ProgramCounter::Next(2)
    }

    /// ld_r_addr_HL: loads contents of memory specified at (HL) to register r. 1-byte instruction
    /// @param r: 8-bit register ID
    pub fn ld_r_addr_HL(&self) -> ProgramCounter {
        let r = self.get_r8_to();

        self.load_mem_to_r8(r, self.reg.HL);

        ProgramCounter::Next(1)
    }

    /// ld_addr_HL_r: stores contents of register r into memory specified by register pair HL.
    /// 1-byte instruction.
    /// @param: r: ID of 8-bit register
    pub fn ld_addr_HL_r(&self) -> ProgramCounter {
        let r = self.get_r8_from();
    
        self.save_r8_to_mem(r, self.reg.HL);
        
        ProgramCounter::Next(1)
    }

    /// ld_addr_HL_n: stores 8-bit immediate data in memory specified by register pair HL.
    /// 2-byte instruction.
    /// @param n: 8-bit immediate.
    pub fn ld_addr_HL_n(&self) -> ProgramCounter {
        let n = self.get_n();

        self.mem[self.reg.HL as usize] = n;

        ProgramCounter::Next(2)
    }

    /// ld_A_addr_BC: Load contents of memory specified by BC into A.
    /// 1-byte instruction
    pub fn ld_A_addr_BC(&self) -> ProgramCounter {
        self.load_mem_to_r8(A_ID, self.reg.BC);

        ProgramCounter::Next(1)
    }

    /// ld_A_addr_DE: Load contents of memory specified by DE into A.
    /// 1-byte instruction
    pub fn ld_A_addr_DE(&self) -> ProgramCounter {
        self.load_mem_to_r8(A_ID, self.reg.DE);

        ProgramCounter::Next(1)
    }

    /// ld_A_addr_offset_C: Load contents of memory specified by C + 0xFF00 into A.
    /// 1-byte instruction
    pub fn ld_A_addr_offset_C(&self) -> ProgramCounter {
        self.load_mem_to_r8(A_ID, (0xFF00 + self.reg.C));

        ProgramCounter::Next(1)
    }

    /// ld_addr_offset_C_A: Load contents of A into memory specified by 0xFF00 + C.
    /// 1-byte instruction
    pub fn ld_addr_offset_C_A(&self) -> ProgramCounter {
        self.save_r8_to_mem(A_ID, (0xFF00 + self.reg.C));

        ProgramCounter::Next(1)
    }

    /// ld_A_addr_offset_nn: Load contents of memory specified by nn + 0xFF00 into A.
    /// 1-byte instruction
    pub fn ld_A_addr_offset_n(&self) -> ProgramCounter {
        let n = self.get_n();

        self.load_mem_to_r8(A_ID, (0xFF00 + n));
        
        ProgramCounter::Next(2)
    }
    
    /// ld_addr_offset_n_A: Load contents of A into memory specified by 0xFF00 + n.
    /// 1-byte instruction
    pub fn ld_addr_offset_n_A(&self) -> ProgramCounter {
        let n = self.get_n();

        self.save_r8_to_mem(A_ID, (0xFF00 + n));

        ProgramCounter::Next(2)
    }

    /// ld_A_addr_nn: Load content at memory specified by address nn into register A.
    /// 3-byte instruction.
    /// @param nn: 16-bit address
    pub fn ld_A_addr_nn(&self) -> ProgramCounter {
        let nn = self.get_nn;

        self.load_mem_to_r8(A_ID, nn);

        ProgramCounter::Next(3)
    }

    /// ld_addr_nn_A: Save content of register A into memory specified by address nn.
    /// 3-byte instruction.
    /// @param nn: 16-bit address.
    pub fn ld_addr_nn_A(&self) -> ProgramCounter {
        let nn = self.get_nn();

        self.save_r8_to_mem(A_ID, nn);
    
        ProgramCounter::Next(3)
    } 

    /// ld_A_addr_HL_inc: Load content of memory specified by HL into register A, then increment
    /// content in HL.
    /// 1-byte instruction.
    pub fn ld_A_addr_HL_inc(&self) -> ProgramCounter {
        self.load_mem_to_r8(A_ID, self.reg.HL);
        HL += 1;

        ProgramCounter::Next(1)
    }

    /// ld_A_addr_HL_dec: Load content of memory specified by HL into register A, then deccrement
    /// content in HL.
    /// 1-byte instruction.
    pub fn ld_A_addr_HL_dec(&self) -> ProgramCounter {
        self.load_mem_to_r8(A_ID, self.reg.HL);
        HL -= 1;

        ProgramCounter::Next(1)
    }

    /// ld_addr_BC_A: Save content of register A to memory specified by BC.
    /// 1-byte instruction
    pub fn ld_addr_BC_A(&self) -> ProgramCounter {
        self.save_r8_to_mem(A_ID, self.reg.BC);
    }

    /// ld_addr_DE_A: Save content of register A to memory specified by DE.
    /// 1-byte instruction
    pub fn ld_addr_DE_A(&self) -> ProgramCounter {
        self.save_r8_to_mem(A_ID, self.reg.DE);
    }

    /// ld_addr_HL_A_inc: Load content of register A into memory specified by HL, then increment
    /// content in HL.
    /// 1-byte instruction.
    pub fn ld_A_addr_HL_inc(&self) -> ProgramCounter {
        self.save_r8_to_mem(A_ID, self.reg.HL);
        HL += 1;

        ProgramCounter::Next(1)
    }

    /// ld_addr_HL_A_dec: Load content of register A into memory specified by HL, then deccrement
    /// content in HL.
    /// 1-byte instruction.
    pub fn ld_A_addr_HL_dec(&self) -> ProgramCounter {
        self.save_r8_to_mem(A_ID, self.reg.HL);
        HL -= 1;

        ProgramCounter::Next(1)
    }

    // 16-bit load instructions
    
    /// ld_rr_nn: load 16-bit immediate nn to 16-bit register rr.
    /// 3-byte instruction
    /// @param rr: ID of 16-bit instruction
    pub fn ld_rr_nn(&self) -> ProgramCounter {
        let rr = self.get_r16();
        let nn = self.get_nn();
        
        self.write_to_r16(rr, nn);

        ProgramCounter::Next(3)
    }

    /// ld_addr_nn_SP: load lower-byte of SP to (nn), load higher-byte of SP to (nn+1)
    /// 3-byte instruction
    pub fn ld_addr_nn_SP(&self) -> ProgramCounter {
        let nn = self.get_nn();

        save_r16_to_mem(SP_ID, nn);

        ProgramCounter::Next(3)
    }

    /// ld_SP_HL: load data from HL register to SP register.
    /// 1-byte instruction
    pub fn ld_SP_HL(&self) -> ProgramCounter {
        self.reg.SP = self.reg.HL;

        ProgramCounter::Next(1)
    }

    /// push_rr: push data from register rr to stack memory
    /// 1-byte instruction
    pub fn push_rr(&self) -> ProgramCounter {
        let rr = self.get_r16();
        let val = read_from_r16(rr)?;

        self.push_u16(val);

        ProgramCounter::Next(1)
    }

    /// pop_rr: pop data from stack to the 16-bit register rr.
    /// 1-byte instruction
    pub fn pop_rr(&self) -> ProgramCounter {
        let rr = self.get_r16();
        
        self.write_to_r16(rr, self.pop_u16());

        ProgramCounter::Next(1)
    }


    // 8 Bit Arithmetic Operation Instruction
    // ADD A,r: Add the value in register r to A, set it to A. 
    // Cycles: 1
    pub fn add_ar(&self) -> ProgramCounter {
	    // reading
	    let a: u8 = self.read_from_r8(A_ID)?;
	    let r: u8 = self.get_r8_from();

	    // processing
	    let res: u16 = (a as u16) + (r as u16);

	    // flags and writing
	    let h: bool = ((a & 0x0F) + (r & 0x0F)) > 0x0F;
	    let c: bool = res > 0xFF;
	    let n: bool = false;
	    let to_write: u8 = (a & 0xFF) as u8;
	    let z: bool = to_write == 0;

	    self.write_a(to_write);
	    self.set_hcnz(h, c, n, z);

	    ProgramCounter::Next(1)
	}

	// ADD A, n: add immediate operand n to register A.
	// Cycles: 2
	pub fn add_an(&self) -> ProgramCounter {
	    // reading
	    let a: u8 = self.read_from_r8(A_ID)?;
	    let r: u8 = self.get_n();

	    // processing
	    let res: u16 = (a as u16) + (r as u16);

	    // flags and writing
	    let h: bool = ((a & 0x0F) + (r & 0x0F)) > 0x0F;
	    let c: bool = res > 0xFF;
	    let n: bool = false;
	    let to_write: u8 = (a & 0xFF) as u8;
	    let z: bool = to_write == 0;

	    self.write_a(to_write);
	    self.set_hcnz(h, c, n, z);

	    ProgramCounter::Next(2)
	}

<<<<<<< HEAD
	// ADD A, (HL): adds the contents of memory specified by the contents 
	// of register pair HL to the contents of register Aand stores the results in register A
	// Cycles: 2
	//pub fn add_ahl(&self) -> ProgramCounter {

	//}
=======
    pub fn add_a_HL(&self) -> ProgramCounter {
        // reading
        let a: u8 = self.read_from_r8(A_ID)?;
        let r: u8 = self.mem[self.reg.HL as usize];

        // processing
        let res: u16 = (a as u16) + (r as u16);

        // flags and writing
	    let h: bool = ((a & 0x0F) + (r & 0x0F)) > 0x0F;
	    let c: bool = res > 0xFF;
	    let n: bool = false;
	    let to_write: u8 = (a & 0xFF) as u8;
	    let z: bool = to_write == 0;

	    self.write_a(to_write);
	    self.set_hcnz(h, c, n, z);

	    ProgramCounter::Next(1)
    }
        














    // 2.5 Shift and Rotate instructions
    
    /// rlca: Rotates content of register A to the left. a7 <- a0
    /// is_left_rotate = true, has_carry = true
    /// 1-byte instruction
    pub fn rlca(&self) -> ProgramCounter {
        self.rotate_r8(A_ID, true, true);
        
        ProgramCounter::Next(1)
    }

    /// rla: Rotates content of register A to the left. a7 <- cf
    /// is_left_rotate = true, has_carry = false
    /// 1-byte instruction.
    pub fn rla(&self) -> ProgramCounter {
        self.rotate_r8(A_ID, true, false);

        ProgramCounter::Next(1)
    }

    /// rrca: Rotates content of register A to the right. a0 <- a7
    /// is_left_rotate = false, has_carry = true.
    /// 1-byte instruction
    pub fn rrca(&self) -> ProgramCounter {
        self.rotate_r8(A_ID, false, true);

        ProgramCounter::Next(1)
    }

    /// rra: Rotates content of register A to the right. a0 <- cf
    /// is_left_rotate = false, has_carry = false.
    /// 1-byte instruction
    pub fn rra(&self) -> ProgramCounter {
        self.rotate_r8(A_ID, false, false);

        ProgramCounter::Next(1)
    }

    /// rlc: Rotates content of either some register r or memory pointed to by HL, depending on
    /// opcode. to the left, with carry.
    pub fn rlc(&self) -> ProgramCounter {
        self.reg.PC += 1;
        let r = self.get_r8_from();
        self.reg.PC -= 1;

        match r {
            0x06 => self.rotate_mem(self.reg.HL, true, true),
            .. => self.rotate_r8(r, true, true),
        }

        ProgramCounter::Next(2)
    }

    /// rl: Rotates content of either some register r or memory pointed to by HL, depending on
    /// opcode. to the left, without carry.
    pub fn rlc(&self) -> ProgramCounter {
        self.reg.PC += 1;
        let r = self.get_r8_from();
        self.reg.PC -= 1;

        match r {
            0x06 => self.rotate_mem(self.reg.HL, true, false),
            .. => self.rotate_r8(r, true, false),
        }

        ProgramCounter::Next(2)
    }
    
    /// rrc: Rotates content of either some register r or memory pointed to by HL, depending on
    /// opcode. to the right, with carry.
    pub fn rlc(&self) -> ProgramCounter {
        self.reg.PC += 1;
        let r = self.get_r8_from();
        self.reg.PC -= 1;

        match r {
            0x06 => self.rotate_mem(self.reg.HL, false, true),
            .. => self.rotate_r8(r, false, true),
        }

        ProgramCounter::Next(2)
    }

    /// rr: Rotates content of either some register r or memory pointed to by HL, depending on
    /// opcode. to the right, without carry.
    pub fn rlc(&self) -> ProgramCounter {
        self.reg.PC += 1;
        let r = self.get_r8_from();
        self.reg.PC -= 1;

        match r {
            0x06 => self.rotate_mem(self.reg.HL, false, false),
            .. => self.rotate_r8(r, false, false),
        }

        ProgramCounter::Next(2)
    }

    /// SLA: Shift content of operand m to the left. Bit 7 is copied to CF, bit 0 is reset.
    /// 2-byte instruction
    pub fn sla(&self) -> ProgramCounter {
        self.reg.PC += 1;
        let r = self.get_r8_from();
        self.reg.PC -= 1;

        let mut data: u8;
        let mut bit_7: u8;

        match r {
            0x06 => {
                data = self.mem[self.reg.HL as usize];
                bit_7 = (data & 0x80) >> 7;
                
                // processing
                data = data << 1;
                
                // write back
                self.mem[self.reg.HL as usize] = data;
            },
            .. => {
                data = read_from_r8(r)?;
                bit_7 = (data & 0x80) >> 7;
                
                // processing
                data = data << 1;
                
                // write back
                self.write_to_r8(r, data);
            },
        }

        // set flags
        self.set_hcnz(false, bit_7 > 0, false, data == 0);

        ProgramCounter::Next(2)
    }
        
    /// SRA: Shift content of operand m to the right. Bit 0 is copied to CF, bit 7 stays the same!.
    /// 2-byte instruction
    pub fn sra(&self) -> ProgramCounter {
        self.reg.PC += 1;
        let r = self.get_r8_from();
        self.reg.PC -= 1;

        let mut data: u8;
        let mut bit_0: u8;
        let mut bit_7: u8;

        match r {
            0x06 => {
                data = self.mem[self.reg.HL as usize];
                bit_7 = (data & 0x80) >> 7;
                bit_0 = (data & 0x01);
                
                // processing
                data = data >> 1;
                data |= (bit_7 << 7)
                
                // write back
                self.mem[self.reg.HL as usize] = data;
            },
            .. => {
                data = read_from_r8(r)?;
                bit_7 = (data & 0x80) >> 7;
                bit_0 = (data & 0x01);
                
                // processing
                data = data << 1;
                data |= (bit_7 << 7);

                // write back
                self.write_to_r8(r, data);
            },
        }

        // set flags
        self.set_hcnz(false, bit_0 > 0, false, data == 0);

        ProgramCounter::Next(2)
    }

    /// SRL: Shift content of operand m to the right. Bit 0 is copied to CF, bit 7 is reset.
    /// 2-byte instruction
    pub fn srl(&self) -> ProgramCounter {
        self.reg.PC += 1;
        let r = self.get_r8_from();
        self.reg.PC -= 1;

        let mut data: u8;
        let mut bit_0: u8;

        match r {
            0x06 => {
                data = self.mem[self.reg.HL as usize];
                bit_0 = (data & 0x01);
                
                // processing
                data = data >> 1;
                
                // write back
                self.mem[self.reg.HL as usize] = data;
            },
            .. => {
                data = read_from_r8(r)?;
                bit_0 = (data & 0x01);
                
                // processing
                data = data << 1;

                // write back
                self.write_to_r8(r, data);
            },
        }

        // set flags
        self.set_hcnz(false, bit_0 > 0, false, data == 0);

        ProgramCounter::Next(2)
    }

    /// SWAP: Shift content of lower-order 4 bits to higher-order 4 bits, and vice versa. Reset all
    /// flags except ZF.
    /// 2-byte instruction.
    pub fn swap(&self) -> ProgramCounter {
        self.reg.PC += 1;
        let r = self.get_r8_from();
        self.reg.PC -= 1;

        let mut data: u8;
       
        match r {
            0x06 => {
                // read
                data = self.mem[self.reg.HL as usize];
                
                // process
                let lower = data & 0x0F;
                let higher = (data & 0xF0) >> 4;
                data = (lower << 4) | higher;

                // write back
                self.mem[self.reg.HL as usize] = data;
            },
            .. => {
                // read
                data = self.read_from_r8(r)?;

                // process
                let lower = data & 0x0F;
                let higher = (data & 0xF0) >> 4;
                data = (lower << 4) | higher;
                
                // write back
                self.write_to_r8(r, data);
            }
        }
        self.set_hcnz(false, false, false, data == 0);
        
        ProgramCounter::Next(2)
    }
>>>>>>> 1e74169b

    // 2.6 Control Flow Instruction

    /// jp_nn: unconditional jump to absolute address specified by 16-bit immediate. Set PC = nn
    /// 3-byte instruction, 4 cycles.
    pub fn jp_nn(&self) -> ProgramCounter {
        ProgramCounter::Jump(self.get_nn())
    }

    /// jp_hl: unconditional jump to absolute address specified by 16-bit register HL. Set PC = HL.
    /// 1-byte instruction, 1 cycle.
    pub fn jp_HL(&self) -> ProgramCounter {
        ProgramCounter::Jump(self.reg.HL)
    }

    /// jp_cc_nn: Conditional jump to absolute address nn, depending on condition cc.
    /// cc is 2-bit number that refers to:
    /// 00 -> Z == 0; 01 -> Z == 1; 10 -> C == 0; 11 -> C == 1
    /// 3-byte instruction
    pub fn jp_cc_nn(&self) -> ProgramCounter {
        let abs_addr = self.get_nn();
        let cc = self.check_cc();
        let mut pc_final: ProgramCounter;

        if cc {
            pc_final = ProgramCounter::Jump(abs_addr);
        } else {
            pc_final = ProgramCounter::Next(3);
        }

        pc_final
    }

    /// jr_e: Unconditional jump to relative address specified by signed 8-bit operand e.
    /// 2 bytes, 3 cycles.
    pub fn jr_e(&self) -> ProgramCounter {
        let e = self.get_n() as i8; // idk if this works
        ProgramCounter::Next(e) // idk if this works also... needa try implementing ProgramCounter enum.
    }

    /// jr_cc_e: Conditional jump to relative address specified by signed 8-bit operand e, depending on condition cc.
    /// 2 bytes, 2 cycles if cc == false, 3 cycles if cc == true.
    pub fn jr_cc_e(&self) -> ProgramCounter {
        let e = self.get_n() as i8;
        let cc = self.check_cc();
        let mut pc_final: ProgramCounter;
        
        if cc {
            pc_final = ProgramCounter::Next(e);
        } else {
            pc_final = ProgramCounter::Next(2);
        }

        pc_final
    }    

    /// call_nn: unconditional function call to absolute address specified by 16-bit operand nn
    /// 3 bytes. 6 cycles
    pub fn call_nn(&self) -> ProgramCounter {
        let nn = self.get_nn();
        self.push_u16(self.reg.PC); // Push PC onto the stacc
        
        ProgramCounter::Jump(nn);
    }

    /// call_cc_nn: Conditional function call to absolute address specified by 16-bit operand nn,
    /// depending on condition cc.
    /// 3 bytes, 3 cycles if cc == false, 6 cycles if cc ==  true
    pub fn call_cc_nn(&self) -> ProgramCounter {
        let nn = self.get_nn();
        let cc = self.check_cc();

        let mut pc_final: ProgramCounter;

        if cc { // execute function call
            self.push_u16(self.reg.PC);
            pc_final = ProgramCounter::Jump(nn);
        } else {
            pc_final = ProgramCounter::Next(3);
        }

        pc_final
    }

    /// ret: Unconditional return from a function. Pop PC from stack.
    /// 1 byte, 4 cycles.
    pub fn ret(&self) -> ProgramCounter {
        let pop_val = self.pop_u16();

        ProgramCounter::Jump(pop_val)
    }

    /// ret_cc: Conditional return from a function, depending on condition cc.
    /// Only pop if cc is true.
    /// 1 byte, 2 cycles if cc = false, 5 cycles if cc = true
    pub fn ret_cc(&self) -> ProgramCounter {
        let cc = self.check_cc();
        let mut pc_final: ProgramCounter;

        if cc {
            let pop_val = self.pop_u16();
            pc_final = ProgramCounter::Jump(pop_val);
        } else {
            pc_final = ProgramCounter::Next(1);
        }

        pc_final
    }

    /// reti: Unconditional return from a function. Enables IME signal.
    /// IME is Interrupt Master Enable. When this is enabled, interrupts can happen
    /// same as ret, but set register IME.
    pun fn reti(&self) -> ProgramCounter {
        let pop_val = self.pop_u16();
        self.reg.IME = 1;

        ProgramCounter::Jump(pop_val)
    }

    /// rst_n: Unconditional function call to absolute fixed address defined by opcode.
    /// opcode specifies rst_address in xxx: bits 3 4 5. Each combination of xxx indicates an
    /// address.
    /// 1 byte, 4 cycles.
    pub fn rst_n(&self) -> ProgramCounter {
        // push pc onto stack
        self.push_u16(self.reg.PC);

        let xxx = self.get_r_to(); // same bits
        let pc_msb: u16 = 0x00;
        let mut pc_lsb: u16;

        match xxx {
            0 => pc_lsb = 0x00,
            1 => pc_lsb = 0x08,
            2 => pc_lsb = 0x10,
            3 => pc_lsb = 0x18,
            4 => pc_lsb = 0x20,
            5 => pc_lsb = 0x28,
            6 => pc_lsb = 0x30,
            7 => pc_lsb = 0x38,
        }

        let addr = (pc_msb << 8) | pc_lsb;

        ProgramCounter::Jump(addr)
    }
        
    /// halt: CPU enters "halt mode" and stops system clock. Oscillator circuit and LCD Controller
    /// continue to operate. "halt mode" can be cancelled with an interrupt or reset signal.
    /// PC is halted as well. After interrupted / reset, program starts from PC address.
    /// TODO: find a way to implement
    
    /// stop: CPU enters "stop mode" and stops everything including system clock, 
    /// oscillator circuit and LCD Controller.
    /// TODO: find a way to implement

    /// di: Disables interrupt handling by setting IME = 0, cancelling any scheduled effects of the
    /// EI instruction if any.
    /// 1 byte, 1 cycle
    pub fn di(&self) -> ProgramCounter {
        self.reg.ime = 0;

        ProgramCounter::Next(1)
    }

    /// ei: schedules interrupt handling to be enabled THE NEXT MACHINE CYCLE
    /// 1 byte, 1 cycle + 1 cycle for EI effect.
    /// TODO: find a way to implement

    /// ccf: Flips carry flag, reset N and H flags
    /// 1 byte, 1 cycle.
    pub fn ccf(&self) -> ProgramCounter {
        let c_bit = (self.reg.F & CF) >> 4;
        let z_bit = (self.reg.F & ZH) >> 7;

        // set all the flags
        self.set_hcnz(false, c_bit == 0, false, z_bit == 1);

        ProgramCounter::Next(1)
    }

    /// scf: Sets carry flag, reset N and H flags.
    /// 1 byte, 1 cycle
    pub fn scf(&self) -> ProgramCounter {
        let z_bit = (self.reg.F & ZF) >> 7;

        // set carry, reset n and h
        self.set_hcnz(false, true, false, z_bit == 1);

        ProgramCounter::Next(1)
    }

    /// nop: this doesn't do anything lmao, but add one cycle and increment PC by 1.
    /// 1 byte, 1 cycle
    pub fn nop(&self) -> ProgramCounter {
        ProgramCounter::Next(1)
    }

    /// daa: decimal adjust acc.<|MERGE_RESOLUTION|>--- conflicted
+++ resolved
@@ -676,14 +676,6 @@
 	    ProgramCounter::Next(2)
 	}
 
-<<<<<<< HEAD
-	// ADD A, (HL): adds the contents of memory specified by the contents 
-	// of register pair HL to the contents of register Aand stores the results in register A
-	// Cycles: 2
-	//pub fn add_ahl(&self) -> ProgramCounter {
-
-	//}
-=======
     pub fn add_a_HL(&self) -> ProgramCounter {
         // reading
         let a: u8 = self.read_from_r8(A_ID)?;
@@ -979,7 +971,6 @@
         
         ProgramCounter::Next(2)
     }
->>>>>>> 1e74169b
 
     // 2.6 Control Flow Instruction
 
